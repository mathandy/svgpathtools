--- conflicted
+++ resolved
@@ -62,27 +62,6 @@
             'M 600,800 C 625,700 725,700 750,800 C 775,900 875,900 900,800',
             'M 200,300 Q 400,50 600,300 Q 800,550 1000,300',
             'M -3.4e+38,3.4e+38 L -3.4e-38,3.4e-38',
-<<<<<<< HEAD
-            'M 0,0 L 50,20 L 200,100 L 50,20',
-            'M 600,350 L 650,325 A 27.9508,27.9508 -30 0,1 700,300 L 750,275'
-        ]
-
-        for path, flpath in zip(paths[::-1], float_paths[::-1]):
-            parsed_path = parse_path(path)
-            res = parsed_path.d()
-            option1 = res == path
-            option2 = res == flpath
-
-            msg = ('\npath =\n {}\nflpath =\n {}\nparse_path(path).d() =\n {}'
-                   ''.format(path, flpath, res))
-            self.assertTrue(option1 or option2, msg=msg)
-
-        for flpath in float_paths[:-1]:
-            res = parse_path(flpath).d()
-            msg = ('\nflpath =\n {}\nparse_path(path).d() =\n {}'
-                   ''.format(flpath, res))
-            self.assertTrue(res == flpath, msg=msg)
-=======
             'M 0.0,0.0 L 50.0,20.0 L 200.0,100.0 L 50.0,20.0',
             'M 600.0,350.0 L 650.0,325.0 A 27.9508497187,27.9508497187 -30.0 0,1 700.0,300.0 L 750.0,275.0'
         ]
@@ -93,8 +72,6 @@
             msg = ('\npath =\n {}\nexpected =\n {}\nparse_path(path).d() =\n {}'
                    ''.format(path, expected, res))
             _assert_d_strings_are_almost_equal(res, expected, self, msg)
-
->>>>>>> 51ef2a11
 
     def test_normalizing(self):
         # Relative paths will be made absolute, subpaths merged if they can,
